from datetime import datetime, timezone
from json import decoder, loads
from pymongo.errors import DuplicateKeyError
from random import choice
from services.db import PyMongoUtils
from services.error_handling.custom_errors import BadRequest, WorkflowNotFound
from services.utils import ServerUtils
import shlex, subprocess, os

class Runs:

    def __init__(self, collection, index, run_id_length, run_id_charset, default_page_size, url, debug=False, dummy_request=None, limit=None):
        '''Instantiate ServiceInfo object'''

        # Set run mode and debug params
        self.debug = debug
        self.debug_limit = limit

        # Set collection and index field
        self.collection = collection
        self.index = index

        # Set run id generation parameters
        self.run_id_length = run_id_length
        self.run_id_charset = run_id_charset

        # Set default page size for run collection list
        self.default_page_size = default_page_size

        # Set the TES url
        self.url = url

        # Initialize service info object id
        self.latest_object_id = PyMongoUtils.find_id_latest(self.collection)

        # Initialize workflow attachments
        self.workflow_attachment = None

        # DEBUG: Save dummy workflow in database
        if self.debug:
            self.run_workflow(dummy_request, debug=True)


    def __create_run_id(self):
        '''Create random run id'''
        return ''.join(choice(self.run_id_charset) for _ in range(self.run_id_length))


    def __init_run_document(self, request):
        '''Initialize workflow run document'''

        # Initialize document
        document = dict()

        # Add required keys
        document['request'] = request
        document['state'] = "UNKNOWN"
        document['run_log'] = dict()
        document['task_logs'] = list()
        document['outputs'] = dict()

        # Return run document
        return(document)


<<<<<<< HEAD
    def __check_service_info_compatibility(self, form_data):
        '''Check compatibility with service info; raise bad request error'''
        #TODO implement me
        pass
=======
    def __validate_run_request(self, form_data):
        '''Validate presence and types of workflow run request form data; sets defaults for optional'''

        # The form data is not validated properly because all types except 'workflow_attachment' are string and none are labeled as required
        # Considering the 'RunRequest' model in the current specs (0.3.0), the following assumptions are made and verified for the indicated parameters:
        # workflow_params:
        #   type: dict
        #   required: True
        # workflow_type:
        #   type: str
        #   required: True
        # workflow_type_version:
        #   type: str
        #   required: True
        # tags:
        #   type: dict
        #   required: False
        # workflow_engine_parameters:
        #   type: dict
        #   required: False
        # workflow_url:
        #   type: str
        #   required: True 
        # workflow_attachment:
        #   type: 
        #   required: False

        # Set required parameters
        required = {'workflow_params', 'workflow_type', 'workflow_type_version', 'workflow_url'}
        type_str = dict((key, form_data[key]) for key in ['workflow_type', 'workflow_type_version', 'workflow_url'] if key in form_data)
        type_dict = dict((key, form_data[key]) for key in ['workflow_params', 'workflow_engine_parameters', 'tags'] if key in form_data)
        # TODO: implement type casting/checking for workflow attachment

        # Raise error if any required params are missing
        if not required <= set(form_data):
            raise BadRequest()

        # Raise error if any string params are not of type string
        if not all(isinstance(value, str) for value in type_str.values()):
            raise BadRequest()

        # Raise error if any dict params are not of type dict
        if not all(isinstance(value, dict) for value in type_dict.values()):
            raise BadRequest()
>>>>>>> a6d08eb1


    def __manage_workflow_attachments(self, form_data):
        '''Extract workflow attachments from form data'''

        # Extract workflow attachments from form data dictionary
        if 'workflow_attachment' in form_data:

            # TODO: do something with form_data['workflow_attachment']
    
            # Strip workflow attachments from form data
            del form_data['workflow_attachment']
    
        # Return form data stripped of workflow attachments
        return form_data


    def __run_workflow(self, form_data):
        '''Helper function for `run_workflow()`'''
        # TODO: run in background

        command = " ".join([
            "cwl-tes",
            "--tes",
            self.url,
            form_data['workflow_url'],
            form_data['workflow_params']
        ])
        command_args = shlex.split(command)

        subprocess.run(command_args)

        return


    def __cancel_run(self, run_id):
        '''Helper function for `cancel_run()`'''
        # TODO: implement logic
        return run_id


    def cancel_run(self, run_id):
        '''Cancel running workflow'''

        # Get workflow run state        
        state = PyMongoUtils.find_one_field_by_index(self.collection, self.index, run_id, 'state')

        # Raise error if workflow run was not found
        if state is None:
            raise WorkflowNotFound
        
        # Cancel workflow run
        run_id = self.__cancel_run(run_id)

        # Return run_id
        return run_id


    def get_run_log(self, run_id):
        '''Get detailed log information for specific run'''

        # Get worklow run log
        response = PyMongoUtils.find_one_by_index(self.collection, self.index, run_id)

        # Raise error if workflow run was not found
        if response is None:
            raise WorkflowNotFound

        # Return response
        return response


    def get_run_status(self, run_id):
        '''Get status information for specific run'''

        # Get workflow run state        
        state = PyMongoUtils.find_one_field_by_index(self.collection, self.index, run_id, 'state')

        # Raise error if workflow run was not found
        if state is None:
            raise WorkflowNotFound
        
        # Return response
        return {
            "run_id": run_id,
            "state": state
        }


    def list_runs(self, **kwargs):
        '''Get status information for specific run'''

        # TODO: stable ordering (newest last?)
        # TODO: implement next page token

        # Fall back to default page size if not provided by user
        page_size = kwargs['page_size'] if 'page_size' in kwargs else self.default_page_size

        # Query database for workflow runs
        cursor = PyMongoUtils.find_fields(self.collection, ['run_id', 'state'])

        # Iterate through list
        runs_list = list()
        for record in cursor:
            runs_list.append(record)

        # Return formatted response object
        return {
            "next_page_token": "token",
            "runs": runs_list
        }


    def run_workflow(self, form_data, debug=False):
        '''Execute workflow and save info to database; returns unique run id'''

        # Format request
        if not debug:

            # Convert ImmutableMultiDict to nested dictionary
            form_data = ServerUtils.immutable_multi_dict_to_nested_dict(form_data)

<<<<<<< HEAD
            # check compatibility with service info
            # TODO: implement me
            self.__check_service_info_compatibility(form_data)
=======
            # Validate workflow run request
            self.__validate_run_request(form_data)
>>>>>>> a6d08eb1

            # Handle workflow attachments
            form_data = self.__manage_workflow_attachments(form_data)

        # Initialize run document
        document = self.__init_run_document(form_data)

        # Unless a specified limit of entries is already available...
        if not debug or self.debug_limit is None or self.collection.count() < self.debug_limit:

            # Keep on trying until a unique run id was found and inserted
            while True:
                try:

                    # Create unique run id and add to document
                    document['run_id'] = self.__create_run_id()
                    # add this here: ['service_info']['tags']['known_tes_endpoints'][0]

                    # Try to insert
                    self.latest_object_id = self.collection.insert(document)

                    break

                except DuplicateKeyError:
                    continue

            # TODO: run in background
            self.__run_workflow(form_data)

            # Return run id
            return document['run_id']

        # Else return None
        return None<|MERGE_RESOLUTION|>--- conflicted
+++ resolved
@@ -63,13 +63,7 @@
         return(document)
 
 
-<<<<<<< HEAD
-    def __check_service_info_compatibility(self, form_data):
-        '''Check compatibility with service info; raise bad request error'''
-        #TODO implement me
-        pass
-=======
-    def __validate_run_request(self, form_data):
+      def __validate_run_request(self, form_data):
         '''Validate presence and types of workflow run request form data; sets defaults for optional'''
 
         # The form data is not validated properly because all types except 'workflow_attachment' are string and none are labeled as required
@@ -113,7 +107,12 @@
         # Raise error if any dict params are not of type dict
         if not all(isinstance(value, dict) for value in type_dict.values()):
             raise BadRequest()
->>>>>>> a6d08eb1
+
+
+    def __check_service_info_compatibility(self, form_data):
+        '''Check compatibility with service info; raise bad request error'''
+        #TODO implement me
+        pass
 
 
     def __manage_workflow_attachments(self, form_data):
@@ -236,14 +235,12 @@
             # Convert ImmutableMultiDict to nested dictionary
             form_data = ServerUtils.immutable_multi_dict_to_nested_dict(form_data)
 
-<<<<<<< HEAD
-            # check compatibility with service info
+            # Validate workflow run request
+            self.__validate_run_request(form_data)
+            
+            # Check compatibility with service info
             # TODO: implement me
             self.__check_service_info_compatibility(form_data)
-=======
-            # Validate workflow run request
-            self.__validate_run_request(form_data)
->>>>>>> a6d08eb1
 
             # Handle workflow attachments
             form_data = self.__manage_workflow_attachments(form_data)
