--- conflicted
+++ resolved
@@ -218,9 +218,5 @@
 ########################
 
 # Add any custom additions below
-<<<<<<< HEAD
-
 cwl-tes
-=======
-.vscode/
->>>>>>> a6d08eb1
+.vscode/