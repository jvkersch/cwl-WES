--- conflicted
+++ resolved
@@ -21,11 +21,7 @@
     restart: always
     links:
       - mongo
-<<<<<<< HEAD
-    command: bash -c "cd /app/wes_elixir; gunicorn -c config.py -b 0.0.0.0:8080 wsgi:app"
-=======
-    command: bash -c "cd /app; python wes_elixir/app.py"
->>>>>>> bc3313c8
+    command: bash -c "cd /app/wes_elixir; gunicorn -c config.py wsgi:app"
     volumes:
       - ../data:/data
 
