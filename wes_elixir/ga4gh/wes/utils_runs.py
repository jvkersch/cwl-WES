from connexion.exceptions import Forbidden
import logging
import os
import shutil
import string
import subprocess

from celery import uuid
from json import (decoder, loads)
from pymongo.errors import DuplicateKeyError
from random import choice
from yaml import dump

from wes_elixir.config.config_parser import (get_conf, get_conf_type)
from wes_elixir.errors.errors import (BadRequest, WorkflowNotFound)
from wes_elixir.ga4gh.wes.utils_bg_tasks import add_command_to_task_queue


# Get logger instance
logger = logging.getLogger(__name__)


#############################
### DELETE /runs/<run_id> ###
#############################

def cancel_run(config, celery_app, run_id, *args, **kwargs):
    '''Cancel running workflow'''

    # Re-assign config values
    collection_runs = get_conf(config, 'database', 'collections', 'runs')

<<<<<<< HEAD
    # Get document from database
    document = collection_runs.find_one(
        filter={'run_id': run_id},
        projection={
            'user_id': True,
            'task_id': True,
            '_id': False,
        }
    )

    # Raise error if workflow run was not found or has no task ID
    if document is None:
=======
    # Get task ID from database
    task_id = db_utils.find_one_field_by_index(collection_runs, 'run_id', run_id, 'task_id')

    # Raise error if workflow run was not found
    if task_id is None:
>>>>>>> 767cabb6
        logger.error("Run '{run_id}' not found.".format(run_id=run_id))
        raise WorkflowNotFound
    else:
        task_id = document['task_id']
    
    # Raise error trying to access workflow run that is not owned by user (if authorization enabled)
    if 'user_id' in kwargs and document['user_id'] != kwargs['user_id']:
        logger.error("User '{user_id}' is not allowed to access workflow run {run_id}.".format(
            user_id=kwargs['user_id'],
            run_id=run_id,
        ))
        raise Forbidden

    # Cancel workflow run
    try:
        # TODO: Implement this better; terminate=True should be last resort
        # TODO: See here: https://stackoverflow.com/questions/8920643/cancel-an-already-executing-task-with-celery
        celery_app.control.revoke(task_id, terminate=True, signal='SIGHUP')

    # Raise error if workflow run was not found
    except Exception as e:
        logger.error("Failed to revoked task {task_id} for run '{run_id}'. Possible the workflow is not running anymore. Original error message: {type}: {msg}".format(
            task_id=task_id,
            run_id=run_id,
            type=type(e).__name__,
            msg=e,
        ))
        raise WorkflowNotFound

    # Build formatted response object
    response = {"run_id": run_id}

    # Return response object
    return response


##########################
### GET /runs/<run_id> ###
##########################

def get_run_log(config, run_id, *args, **kwargs):
    '''Get detailed log information for specific run'''

    # Re-assign config values
    collection_runs = get_conf(config, 'database', 'collections', 'runs')

    # Get document from database
    document = collection_runs.find_one(
        filter={'run_id': run_id},
        projection={
            'user_id': True,
            'api': True,
            '_id': False,
        }
    )

    # Raise error if workflow run was not found or has no task ID
    if document is None:
        logger.error("Run '{run_id}' not found.".format(run_id=run_id))
        raise WorkflowNotFound
    else:
        run_log = document['api']
    
    # Raise error trying to access workflow run that is not owned by user (if authorization enabled)
    if 'user_id' in kwargs and document['user_id'] != kwargs['user_id']:
        logger.error("User '{user_id}' is not allowed to access workflow run {run_id}.".format(
            user_id=kwargs['user_id'],
            run_id=run_id,
        ))
        raise Forbidden

    # Return response
    return run_log


#################################
### GET /runs/<run_id>/status ###
#################################

def get_run_status(config, run_id, *args, **kwargs):
    '''Get status information for specific run'''

    # Re-assign config values
    collection_runs = get_conf(config, 'database', 'collections', 'runs')

    # Get document from database
<<<<<<< HEAD
    document = collection_runs.find_one(
        filter={'run_id': run_id},
        projection={
            'user_id': True,
            'api.state': True,
            '_id': False,
        }
    )

    # Raise error if workflow run was not found or has no task ID
    if document is None:
        logger.error("Run '{run_id}' not found.".format(run_id=run_id))
        raise WorkflowNotFound
=======
    document = db_utils.find_one_field_by_index(collection_runs, 'run_id', run_id, 'api')

    # Raise error if workflow run was not found
    if document is None:
        logger.error("Run '{run_id}' not found.".format(run_id=run_id))
        raise WorkflowNotFound

    # Extract workflow run state
>>>>>>> 767cabb6
    else:
        state = document['api']['state']
    
    # Raise error trying to access workflow run that is not owned by user (if authorization enabled)
    if 'user_id' in kwargs and document['user_id'] != kwargs['user_id']:
        logger.error("User '{user_id}' is not allowed to access workflow run {run_id}.".format(
            user_id=kwargs['user_id'],
            run_id=run_id,
        ))
        raise Forbidden

    # Build formatted response object
    response = {
        "run_id": run_id,
        "state": state
    }

    # Return response object
    return response


#################
### GET /runs ###
#################

def list_runs(config, *args, **kwargs):
    '''Get status information for specific run'''

    # Re-assign config values
    collection_runs = get_conf(config, 'database', 'collections', 'runs')

    # TODO: stable ordering (newest last?)
    # TODO: implement next page token

    # Fall back to default page size if not provided by user
    # TODO: uncomment when implementing pagination
    #page_size = kwargs['page_size'] if 'page_size' in kwargs else cnx_app.app.config['api_endpoints']['default_page_size']

    # Query database for workflow runs
    if 'user_id' in kwargs:
        filter_dict = {'user_id': kwargs['user_id']}
    else:
        filter_dict = {}
    cursor = collection_runs.find(
        filter=filter_dict,
        projection={
            'run_id': True,
            'state': True,
            '_id': False,
        }
    )

    # Iterate through list
    runs_list = list()
    for record in cursor:
        runs_list.append(record)

    # Build formatted response object
    response = {
        "next_page_token": "token",
        "runs": runs_list
    }

    # Return response object
    return response


##################
### POST /runs ###
##################

def run_workflow(config, form_data, *args, **kwargs):
    '''Execute workflow and save info to database; returns unique run id'''

    # Arrange form data in dictionary
    form_data = __immutable_multi_dict_to_nested_dict(multi_dict=form_data)

    # Validate workflow run request
    __validate_run_workflow_request(data=form_data)

    # Check compatibility with service info
    __check_service_info_compatibility(data=form_data)

    # Initialize run document
    document = __init_run_document(data=form_data)

    # Create run environment
    document = __create_run_environment(config=config, document=document, **kwargs)

    # Start workflow run in background
    __run_workflow(config=config, document=document, **kwargs)

    # Build formatted response object
    response = {"run_id": document['run_id']}

    # Return response object
    return response


def __immutable_multi_dict_to_nested_dict(multi_dict):
    '''Convert ImmutableMultiDict to nested dictionary'''

    # Convert ImmutableMultiDict to flat dictionary
    nested_dict = multi_dict.to_dict(flat=True)

    # Iterate over key in dictionary
    for key in nested_dict:

        # Try to decode JSON string; ignore JSONDecodeErrors
        try:
            nested_dict[key] = loads(nested_dict[key])

        except decoder.JSONDecodeError:
            pass

    # Return formatted request dictionary
    return nested_dict


def __validate_run_workflow_request(data):
    '''Validate presence and types of workflow run request form data; sets defaults for optional'''

    # The form data is not validated properly because all types except 'workflow_attachment' are string and none are labeled as required
    # Considering the 'RunRequest' model in the current specs (0.3.0), the following assumptions are made and verified for the indicated parameters:
    # workflow_params:
    #   type = dict
    #   required = True
    # workflow_type:
    #   type = str
    #   required = True
    # workflow_type_version:
    #   type = str
    #   required = True
    # tags:
    #   type = dict
    #   required = False
    # workflow_engine_parameters:
    #   type = dict
    #   required = False
    # workflow_url:
    #   type = str
    #   required = True
    # workflow_attachment:
    #   type = [str]
    #   required = False

    # Set required parameters
    required = {'workflow_params', 'workflow_type', 'workflow_type_version', 'workflow_url'}
    type_str = dict((key, data[key]) for key in ['workflow_type', 'workflow_type_version', 'workflow_url'] if key in data)
    type_dict = dict((key, data[key]) for key in ['workflow_params', 'workflow_engine_parameters', 'tags'] if key in data)
    # TODO: implement type casting/checking for workflow attachment

    # Raise error if any required params are missing
    if not required <= set(data):
        logger.error("POST request does not conform to schema.")
        raise BadRequest()

    # Raise error if any string params are not of type string
    if not all(isinstance(value, str) for value in type_str.values()):
        logger.error("POST request does not conform to schema.")
        raise BadRequest()

    # Raise error if any dict params are not of type dict
    if not all(isinstance(value, dict) for value in type_dict.values()):
        logger.error("POST request does not conform to schema.")
        raise BadRequest()

    # Nothing to return
    return None


def __check_service_info_compatibility(data):
    '''Check compatibility with service info; raise bad request error'''
    # TODO: implement me
    return None


def __init_run_document(data):
    '''Initialize workflow run document'''

    # Initialize document
    document = dict()
    document['api'] = dict()
    document['internal'] = dict()

    # Add required keys
    document['api']['request'] = data
    document['api']['state'] = "UNKNOWN"
    document['api']['run_log'] = dict()
    document['api']['task_logs'] = list()
    document['api']['outputs'] = dict()

    # Return run document
    return document


def __create_run_environment(config, document, **kwargs):
    '''Create unique run identifier and permanent and temporary storage directories for current run'''

    # Re-assign config values
    collection_runs = get_conf(config, 'database', 'collections', 'runs')
    out_dir = get_conf(config, 'storage', 'permanent_dir')
    tmp_dir = get_conf(config, 'storage', 'tmp_dir')
    run_id_charset = eval(get_conf(config, 'database', 'run_id', 'charset'))
    run_id_length = get_conf(config, 'database', 'run_id', 'length')

    # Keep on trying until a unique run id was found and inserted
    # TODO: If no more possible IDs => inf loop; fix (raise customerror; 500 to user)
    while True:

        # Create unique run and task ids
        run_id = __create_run_id(
            charset=run_id_charset,
            length=run_id_length,
        )
        task_id = uuid()

        # Set temporary and output directories
        current_tmp_dir = os.path.abspath(os.path.join(tmp_dir, run_id))
        current_out_dir = os.path.abspath(os.path.join(out_dir, run_id))

        # Try to create workflow run directory (temporary)
        try:
            # TODO: Think about permissions
            # TODO: Add working dir (currently one has to run the app from the outermost dir)
            os.mkdir(current_tmp_dir)
            os.mkdir(current_out_dir)

        # Try new run id if directory already exists
        except FileExistsError:
            continue

        # Add run/task/user identifier, temp/output directories to document
        document['run_id'] = run_id
        document['task_id'] = task_id
        if 'user_id' in kwargs:
            document['user_id'] = kwargs['user_id']
        else:
            document['user_id'] = None
        document['internal']['tmp_dir'] = current_tmp_dir
        document['internal']['out_dir'] = current_out_dir

        # Process worflow attachments
        document = __process_workflow_attachments(document)

        # Try to insert document into database
        try:
            collection_runs.insert(document)

        # Try new run id if document already exists
        except DuplicateKeyError:

            # And remove run directories created previously
            shutil.rmtree(current_tmp_dir, ignore_errors=True)
            shutil.rmtree(current_out_dir, ignore_errors=True)

            continue

        # Catch other database errors
        # TODO: implement properly
        except Exception as e:
            print("Database error")
            print(e)
            break

        # Exit loop
        break

    # Return updated document
    return document


def __create_run_id(charset, length):
    '''Create random run id'''

    # Return run id
    return ''.join(choice(charset) for __ in range(length))


def __process_workflow_attachments(data):
    '''Process workflow attachments'''
    # TODO: implement properly
    # Current workaround until processing of workflow attachments is implemented
    # Use 'workflow_url' for path to (main) CWL workflow file on local file system)
    # Use 'workflow_params' to generate YAML file

    # Create directory for storing workflow files
    workflow_dir = os.path.abspath(os.path.join(data['internal']['out_dir'], "workflow_files"))
    try:
        os.mkdir(workflow_dir)

    except OSError:
        # TODO: Do something more reasonable here
        pass

    # Set main CWL workflow file path
    data['internal']['cwl_path'] = os.path.abspath(data['api']['request']['workflow_url'])

    # Extract name and extensions of workflow
    workflow_name_ext = os.path.splitext(os.path.basename(data['internal']['cwl_path']))

    ## Copy workflow files
    #data['internal']['cwl_path'] = os.path.join(workflow_dir, "".join(workflow_name_ext))
    #shutil.copyfile(data['api']['request']['workflow_url'], data['internal']['cwl_path'])

    # Write out parameters to YAML workflow config gile
    data['internal']['yaml_path'] = os.path.join(workflow_dir, ".".join([workflow_name_ext[0], "yml"]))
    with open(data['internal']['yaml_path'], 'w') as yaml_file:
        dump(
            data['api']['request']["workflow_params"],
            yaml_file,
            allow_unicode=True,
            default_flow_style=False
        )

    # Extract workflow attachments from form data dictionary
    if 'workflow_attachment' in data['api']['request']:

#        # TODO: do something with data['workflow_attachment']

        # Strip workflow attachments from data
        del data['api']['request']['workflow_attachment']

    # Return form data stripped of workflow attachments
    return data


def __run_workflow(config, document, **kwargs):
    '''Helper function for `run_workflow()`'''

    # Re-assign config values
    tes_url = get_conf(config, 'tes', 'url')
    remote_storage_url = get_conf(config, 'storage', 'remote_storage_url')

    # Re-assign document values
    run_id = document['run_id']
    task_id = document['task_id']
    tmp_dir = document['internal']['tmp_dir']
    cwl_path = document['internal']['cwl_path']
    yaml_path = document['internal']['yaml_path']

    # Build command
    auth_params = []
    if 'token' in kwargs:
        auth_params = [
            "--token-public-key", get_conf(config, 'security', 'jwt', 'public_key').encode('unicode_escape').decode('utf-8'),
            "--token", kwargs['token'],
        ]
    command_list = [
        "cwl-tes",
        "--leave-outputs",
        "--remote-storage-url", remote_storage_url,
        "--tes", tes_url,
        cwl_path,
        yaml_path
    ]
    command_list[2:2] = auth_params

    ## TEST CASE FOR SYSTEM ERROR
    #command_list = [
    #    "/path/to/non_existing/script"
    #]
    ## TEST CASE FOR EXECUTOR ERROR
    #command_list = [
    #    "/bin/false"
    #]
    ## TEST CASE FOR FAST COMPLETION WITH STDOUT
    #command_list = [
    #    "/home/kanitz/Work/PROJECTS/SANDBOX/subprocess_parsing/test_script.sh"
    #]
    ## TEST CASE FOR SLOW COMPLETION WITH ARGUMENT (NO STDOUT/STDERR)
    #command_list = [
    #    "sleep",
    #    "30"
    #]

    # Execute command as background task
    logger.info("Starting execution of run '{run_id}' as task '{task_id}' in '{tmp_dir}'...".format(
        run_id=run_id,
        task_id=task_id,
        tmp_dir=tmp_dir,
    ))
    add_command_to_task_queue.apply_async(
        None, {
            'command_list': command_list,
            'tmp_dir': tmp_dir
        },
        task_id=task_id
    )

    # Nothing to return
    return None<|MERGE_RESOLUTION|>--- conflicted
+++ resolved
@@ -30,7 +30,6 @@
     # Re-assign config values
     collection_runs = get_conf(config, 'database', 'collections', 'runs')
 
-<<<<<<< HEAD
     # Get document from database
     document = collection_runs.find_one(
         filter={'run_id': run_id},
@@ -43,13 +42,6 @@
 
     # Raise error if workflow run was not found or has no task ID
     if document is None:
-=======
-    # Get task ID from database
-    task_id = db_utils.find_one_field_by_index(collection_runs, 'run_id', run_id, 'task_id')
-
-    # Raise error if workflow run was not found
-    if task_id is None:
->>>>>>> 767cabb6
         logger.error("Run '{run_id}' not found.".format(run_id=run_id))
         raise WorkflowNotFound
     else:
@@ -136,7 +128,7 @@
     collection_runs = get_conf(config, 'database', 'collections', 'runs')
 
     # Get document from database
-<<<<<<< HEAD
+
     document = collection_runs.find_one(
         filter={'run_id': run_id},
         projection={
@@ -150,16 +142,6 @@
     if document is None:
         logger.error("Run '{run_id}' not found.".format(run_id=run_id))
         raise WorkflowNotFound
-=======
-    document = db_utils.find_one_field_by_index(collection_runs, 'run_id', run_id, 'api')
-
-    # Raise error if workflow run was not found
-    if document is None:
-        logger.error("Run '{run_id}' not found.".format(run_id=run_id))
-        raise WorkflowNotFound
-
-    # Extract workflow run state
->>>>>>> 767cabb6
     else:
         state = document['api']['state']
     
