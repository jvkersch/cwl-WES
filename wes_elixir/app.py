--- conflicted
+++ resolved
@@ -53,7 +53,6 @@
 celery = register_celery(cnx_app=cnx_app)
 
 
-
 # Workaround for adding a custom handler for `connexion.problem` responses
 # Responses from request and paramater validators are not raised and cannot be intercepted by `add_error_handler`
 # See here: https://github.com/zalando/connexion/issues/138
@@ -65,22 +64,13 @@
 
 
 def main(cnx_app):
-<<<<<<< HEAD
     '''Register OpenAPI specs with connexion and start application'''
-
-    # Register OpenAPIs
-    cnx_app = register_openapis(cnx_app)
-
-    # Run appication
-=======
-    '''Register APIs and run application'''
 
     # Register OpenAPIs
     # IMPORTANT: connexion APIs have to be registered last in order to avoid circular imports
     cnx_app = register_openapis(cnx_app)
 
     # Run application
->>>>>>> 5771f6ad
     cnx_app.run()
 
 
